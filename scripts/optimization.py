--- conflicted
+++ resolved
@@ -8,32 +8,12 @@
 from timeit import default_timer as timer
 import numpy as np
 from depth_correction.depth_cloud import DepthCloud
-<<<<<<< HEAD
-from depth_correction.filters import filter_grid, filter_depth
-=======
 from depth_correction.filters import filter_depth, filter_eigenvalue, filter_grid
->>>>>>> 24d6a22e
 from depth_correction.loss import min_eigval_loss
 from depth_correction.model import Linear, Polynomial
 
 
 MODEL_TYPE = 'Polynomial'  # 'Linear' or 'Polynomial'
-<<<<<<< HEAD
-N_OPT_ITERS = 500
-LR = 0.01
-# DATASET_NAMES = dataset_names
-DATASET_NAMES = [
-    # 'apartment',
-    # 'eth',
-    'gazebo_winter',
-    'gazebo_summer',
-    # 'plain',
-    # 'stairs',
-    # 'wood_summer',
-    # 'wood_autumn'
-]
-DRAW_RESULTS = False
-=======
 N_OPT_ITERS = 100
 LR = 0.001
 SHOW_RESULTS = False
@@ -47,12 +27,11 @@
     from data.chilean_underground_mine import Dataset, dataset_names
 else:
     raise "Supported datasets: 'ASL_laser', 'UTIAS_3dmap', 'Chilean_Mine'"
->>>>>>> 24d6a22e
 
 
 def construct_corrected_global_map(ds: Dataset,
                                    model: (Linear, Polynomial),
-                                   k_nn=None, r_nn=None, grid_res: float = 0.05) -> DepthCloud:
+                                   k_nn=None, r_nn=None) -> DepthCloud:
     assert k_nn or r_nn
 
     # Cloud preprocessing params
@@ -63,36 +42,14 @@
     clouds = []
     poses = []
     sample_k = 4
-<<<<<<< HEAD
-    seq_len = 4
-    seq_n = np.random.choice(range(len(ds) - seq_len), 1)[0]
-    for id in ds.ids[seq_n:seq_n + seq_len * sample_k + 1:sample_k]:
-=======
     seq_len = 2
     seq_n = np.random.choice(range(len(ds) - seq_len), 1)[0]
     device = model.device
     for id in ds.ids[seq_n:seq_n + seq_len * sample_k:sample_k]:
->>>>>>> 24d6a22e
         t = timer()
         cloud = ds.local_cloud(id)
         pose = torch.tensor(ds.cloud_pose(id))
         dc = DepthCloud.from_points(cloud)
-<<<<<<< HEAD
-        print('%i points read from dataset %s, cloud %i / %i (%.3f s).'
-              % (dc.size(), ds.name, id, len(ds), timer() - t))
-
-        dc = filter_depth(dc, min=1.0, max=10.0)
-
-        t = timer()
-        dc = filter_grid(dc, grid_res, keep='last')
-        print('%i points kept by grid filter with res. %.2f m (%.3f s).'
-              % (dc.size(), grid_res, timer() - t))
-
-        dc = dc.transform(pose)
-        dc.update_all(k=k_nn, r=r_nn)
-        dc = model(dc)
-        print('Cloud is transformed by the %s model' % MODEL_TYPE)
-=======
         # print('%i points read from dataset %s, cloud %i (%.3f s).'
         #       % (dc.size(), ds.name, id, timer() - t))
 
@@ -118,25 +75,18 @@
         dc.update_all(k=k_nn, r=r_nn)
 
         dc = model(dc)
->>>>>>> 24d6a22e
 
         clouds.append(dc)
         poses.append(pose)
 
     combined = DepthCloud.concatenate(clouds, True)
-    # combined = model(combined)
-    # combined.update_all(r=r_nn)
     return combined
 
 
 def main():
     print('Loading the datasets...')
-<<<<<<< HEAD
-    datasets = [Dataset(name) for name in DATASET_NAMES]
-=======
     datasets = [Dataset(name) for name in ('eth',)]
     # datasets = [Dataset(name) for name in dataset_names]
->>>>>>> 24d6a22e
     # device = torch.device('cuda:0' if torch.cuda.is_available() else 'cpu')
     device = torch.device('cpu')
 
@@ -152,33 +102,25 @@
 
     plot_period = 10
     r_nn = 0.15
-<<<<<<< HEAD
-=======
     # k_nn = 10
     k_nn = None
->>>>>>> 24d6a22e
 
     writer = SummaryWriter('./tb_runs/model_%s_lr_%f_%s' % (MODEL_TYPE, LR, DATASET))
     for i in range(N_OPT_ITERS):
         ds = np.random.choice(datasets, 1)[0]
+        print('Dataset len:', len(ds))
         optimizer.zero_grad()
 
         # TODO: run everything on GPU
-        combined = construct_corrected_global_map(ds, model, r_nn=r_nn)  # model is passed to correct local maps
+        combined = construct_corrected_global_map(ds, model, k_nn, r_nn)  # model is passed to correct local maps
+        # combined = model(combined)
+        # combined.update_all(r=r_nn, k=k_nn)
 
-<<<<<<< HEAD
-        loss, loss_dc = min_eigval_loss(combined, r=r_nn, offset=True, eigenvalue_bounds=(0.0, 0.05 ** 2))
-        print('Loss:', loss.item())
-        writer.add_scalar("Loss/min_eigval", loss, i)
-
-        if DRAW_RESULTS and i % plot_period == 0:
-=======
         loss, loss_dc = min_eigval_loss(combined, r=r_nn, k=k_nn, offset=True, eigenvalue_bounds=(0.0, 0.05**2))
         print('Loss:', loss.item())
         writer.add_scalar("Loss/min_eigval", loss, i)
 
         if SHOW_RESULTS and i % plot_period == 0:
->>>>>>> 24d6a22e
             combined.visualize(colors='inc_angles')
             combined.visualize(colors='min_eigval')
             loss_dc.visualize(colors='loss')
