from __future__ import absolute_import, division, print_function
from .nearest_neighbors import nearest_neighbors
from .utils import map_colors, timing
import numpy as np
import torch
import open3d as o3d  # used for normals estimation and visualization


__all__ = [
    'DepthCloud'
]


class DepthCloud(object):

    def __init__(self, vps=None, dirs=None, depth=None,
                 points=None, cov=None, eigvals=None, eigvecs=None,
                 normals=None, inc_angles=None, trace=None):
        """Create depth cloud from viewpoints, directions, and depth.

        Dependent fields are not updated automatically, they can be passed in
        by the caller and/or they can also by manually recomputed.

        :param vps: Viewpoints as ...-by-3 tensor, or None for zero vector.
        :param dirs: Observation directions, ...-by-3 tensor.
        :param depth: Depth map as ...-by-1 tensor.
        """
        if vps is None:
            vps = torch.zeros((1, 3))
        assert isinstance(vps, torch.Tensor)
        assert vps.shape[-1] == 3

        assert isinstance(dirs, torch.Tensor)
        assert dirs.shape[-1] == 3
        assert dirs.shape == vps.shape or vps.shape == (1, 3)

        assert isinstance(depth, torch.Tensor)
        assert depth.shape[-1] == 1
        assert depth.shape[:-1] == dirs.shape[:-1]

        self.vps = torch.as_tensor(vps, dtype=torch.float64)
        self.dirs = torch.as_tensor(dirs, dtype=torch.float64)
        self.depth = torch.as_tensor(depth, dtype=torch.float64)

        # Dependent features
        self.points = points
        # self.update_points()

        # Neighborhood features
        self.neighbors = None
        self.dist = None
        self.cov = cov
        self.eigvals = eigvals
        self.eigvecs = eigvecs
        self.normals = normals
        self.inc_angles = inc_angles
        self.trace = trace

        self.loss = None

    def copy(self):
        dc = DepthCloud(vps=self.vps, dirs=self.dirs, depth=self.depth)
        dc.neighbors = self.neighbors
        dc.dist = self.dist
        return dc

    def deepcopy(self):
        dc = DepthCloud(vps=self.vps, dirs=self.dirs, depth=self.depth,
                        points=self.points, cov=self.cov, eigvals=self.eigvals, eigvecs=self.eigvecs,
                        normals=self.normals, inc_angles=self.inc_angles, trace=self.trace)
        dc.neighbors = self.neighbors
        dc.dist = self.dist
        return dc

    def size(self):
        return self.dirs.shape[0]

    def to_points(self):
        pts = self.vps + self.depth * self.dirs
        return pts

    def update_points(self):
        self.points = self.to_points()

    def transform(self, T):
        assert isinstance(self.vps, torch.Tensor)
        assert isinstance(self.dirs, torch.Tensor)
        assert isinstance(T, torch.Tensor)
        assert T.shape == (4, 4)
        R = T[:3, :3]
        # print('det(R) = ', torch.linalg.det(R))
        t = T[:3, 3:]
        vps = torch.matmul(self.vps, R.transpose(-1, -2)) + t.transpose(-1, -2)
        dirs = torch.matmul(self.dirs, R.transpose(-1, -2))
        dc = DepthCloud(vps, dirs, self.depth)
        return dc

    def __getitem__(self, item):
        vps = self.vps[item]
        dirs = self.dirs[item]
        depth = self.depth[item]
        dc = DepthCloud(vps, dirs, depth)
        return dc

    def __add__(self, other):
        return DepthCloud.concatenate([self, other], dependent=True)

    @timing
    def update_neighbors(self, k=None, r=None, max_angle=None):
        assert self.points is not None
        self.dist, self.neighbors = nearest_neighbors(self.points, self.points, k=k, r=r)

    @timing
    def filter_neighbors_normal_angle(self, max_angle):
        assert isinstance(self.neighbors, (list, np.ndarray))
        assert isinstance(self.dist, (type(None), list, np.ndarray))
        if isinstance(self.neighbors, np.ndarray):
            self.neighbors = list(self.neighbors)
            # print('Neighbors converted to list to allow variable number of items.')
        if isinstance(self.dist, np.ndarray):
            self.dist = list(self.dist)
        assert isinstance(self.neighbors, list)
        assert isinstance(self.normals, torch.Tensor)
        assert isinstance(max_angle, float) and max_angle >= 0.0

        min_cos = np.cos(max_angle)
        n_kept = 0
        n_total = 0

        for i in range(self.size()):
            p = torch.index_select(self.normals, 0, torch.tensor(self.neighbors[i]))
            q = self.normals[i:i + 1]
            cos = (p * q).sum(dim=-1)
            keep = cos >= min_cos
            n_kept += keep.sum().item()
            n_total += keep.numel()
            # self.neighbors[i] = self.neighbors[i][keep]
            # print(type(self.neighbors[i]))
            self.neighbors[i] = [n for n, k in zip(self.neighbors[i], keep) if k]
            assert isinstance(self.neighbors[i], list)
            if self.dist is not None:
                self.dist[i] = self.dist[i][keep]
        print('%i / %i = %.1f %% neighbors kept in average (normals angle <= %.3f).'
              % (n_kept, n_total, 100 * n_kept / n_total, max_angle))

    def neighbor_fun(self, fun):
        assert self.points is not None
        assert self.neighbors is not None
        assert callable(fun)

        empty = torch.zeros((0, 3))
        result = []
        for i in range(self.size()):
            if len(self.neighbors[i]) > 0:
                p = torch.index_select(self.points, 0, torch.as_tensor(self.neighbors[i]))
            else:
                p = empty
            q = self.points[i:i + 1]
            out = fun(p, q)
            result.append(out)

        return result

    # def cov_fun(self):
    #     assert self.cov is not None

    @timing
    def update_cov(self, correction=1, invalid=0.0):
        invalid = torch.full((3, 3), invalid)
        fun = lambda p, q: torch.cov(p.transpose(-1, -2), correction=correction) if p.shape[0] >= 2 else invalid
        cov = self.neighbor_fun(fun)
        cov = torch.stack(cov)
        self.cov = cov

    def compute_eigvals(self, invalid=0.0):
        assert self.cov is not None

        # Serial eigvals.
        # invalid = torch.tensor(invalid)
        # for i in range(self.size()):
        #     self.cov[i]
        # fun = lambda cov: torch.linalg.eigvalsh(torch.cov(p.transpose(-1, -2))) if p.shape[0] >= 3 else invalid
        # eigvals = self.cov_fun(fun)
        # eigvals = torch.stack(eigvals)

        # Parallel eigvals.
        # Degenerate cov matrices must be skipped to avoid exception.
        eigvals = torch.full([self.size(), 3], invalid, dtype=self.cov.dtype)
        # eigvals = torch.linalg.eigvalsh(self.cov)
        valid = [i for i, n in enumerate(self.neighbors) if len(n) >= 3]
        eigvals[valid] = torch.linalg.eigvalsh(self.cov[valid])

        return eigvals

    @timing
    def update_eigvals(self):
        self.eigvals = self.compute_eigvals()

    def compute_eig(self, invalid=0.0):
        assert self.cov is not None

        eigvals = torch.full([self.size(), 3], invalid, dtype=self.cov.dtype, device=self.cov.device)
        eigvecs = torch.full([self.size(), 3, 3], invalid, dtype=self.cov.dtype, device=self.cov.device)
        # Degenerate cov matrices must be skipped to avoid exception.
        # eigvals = torch.linalg.eigvalsh(self.cov)
        valid = [i for i, n in enumerate(self.neighbors) if len(n) >= 3]
        # eigvals[valid] = torch.linalg.eigvalsh(self.cov[valid])
        eigvals[valid], eigvecs[valid] = torch.linalg.eigh(self.cov[valid])

        return eigvals, eigvecs

    @timing
    def update_eig(self):
        self.eigvals, self.eigvecs = self.compute_eig()

    def orient_normals(self):
        assert isinstance(self.dirs, torch.Tensor)
        assert isinstance(self.normals, torch.Tensor)
        # cos = self.dirs.dot(self.normals)
        cos = (self.dirs * self.normals).sum(dim=-1)
        flip = cos > 0.0
        self.normals[flip] = -self.normals[flip]

    def update_normals(self):
        assert self.eigvecs is not None
        self.normals = self.eigvecs[..., 0]
        self.orient_normals()

    def update_incidence_angles(self):
        assert self.dirs is not None
        assert self.normals is not None
        # print('mean dir norm: ', self.dirs.norm(dim=-1).mean())
        # inc_angles = torch.arccos(-self.normals.inner(self.dirs))
        inc_angles = torch.arccos(-(self.dirs * self.normals).sum(dim=-1)).unsqueeze(-1)
        self.inc_angles = inc_angles

    def update_features(self):
        self.update_cov()
        # self.update_eigvals()
        self.update_eig()
        self.update_normals()
        # Keep incidence angles from the original observations?
        self.update_incidence_angles()

    @timing
    def update_all(self, k=None, r=None):
        self.update_points()
        self.update_neighbors(k=k, r=r)
        self.update_features()

    def get_colors(self, colors=None):
        assert colors in ('inc_angles', 'loss', 'min_eigval')

        if colors == 'inc_angles':
            assert self.inc_angles is not None
            vals = self.inc_angles
        elif colors == 'loss':
            assert self.loss is not None
            vals = self.loss
        elif colors == 'min_eigval':
            assert self.eigvals is not None
            vals = self.eigvals[:, :1]

        # min_val, max_val = torch.quantile(vals, torch.tensor([0.01, 0.99], dtype=vals.dtype))
        min_val, max_val = vals.min(), vals.max()
        print('min, max: %.6g, %.6g' % (min_val, max_val))
        colormap = torch.tensor([[0., 1., 0.], [1., 0., 0.]], dtype=torch.float64)
        # colors = map_colors(vals, colormap, min_value=min_val, max_value=max_val)
        colors = map_colors(vals, min_value=min_val, max_value=max_val)
        return colors

    def to_point_cloud(self, colors=None):
        # assert colors in ('inc_angles', 'loss', 'min_eigval', None)
        if self.points is not None:
            self.update_points()
        pcd = o3d.geometry.PointCloud()
        pcd.points = o3d.utility.Vector3dVector(self.points.detach().cpu())
        if self.normals is not None:
            pcd.normals = o3d.utility.Vector3dVector(self.normals.detach().cpu())

        if colors is not None:
<<<<<<< HEAD

            if colors == 'inc_angles':
                assert self.inc_angles is not None
                vals = self.inc_angles
            elif colors == 'loss':
                assert self.loss is not None
                vals = self.loss
            elif colors == 'min_eigval':
                assert self.eigvals is not None
                vals = self.eigvals[:, :1]
            vals = vals.detach().cpu()

            min_val, max_val = torch.quantile(vals, torch.tensor([0., 0.99], dtype=vals.dtype))
            print('min, max: %.6g, %.6g' % (min_val, max_val))
            colormap = torch.tensor([[0., 1., 0.], [1., 0., 0.]], dtype=torch.float64)
            colors = map_colors(vals, colormap, min_value=min_val, max_value=max_val)
            # print(colors.shape)
            pcd.colors = o3d.utility.Vector3dVector(colors.detach().numpy())
            # o3d.visualization.draw_geometries([pcd])
=======
            # if colors == 'inc_angles':
            #     assert self.inc_angles is not None
            #     vals = self.inc_angles
            # elif colors == 'loss':
            #     assert self.loss is not None
            #     vals = self.loss
            # elif colors == 'min_eigval':
            #     assert self.eigvals is not None
            #     vals = self.eigvals[:, :1]
            #
            # min_val, max_val = torch.quantile(vals, torch.tensor([0., 0.99], dtype=vals.dtype))
            # print('min, max: %.6g, %.6g' % (min_val, max_val))
            # colormap = torch.tensor([[0., 1., 0.], [1., 0., 0.]], dtype=torch.float64)
            # colors = map_colors(vals, colormap, min_value=min_val, max_value=max_val)
            # pcd.colors = o3d.utility.Vector3dVector(colors.detach().numpy())
            # pcd.colors = o3d.utility.Vector3dVector(self.get_colors(colors).detach().numpy())
            pcd.colors = o3d.utility.Vector3dVector(self.get_colors(colors))
>>>>>>> 3f1fd993

        return pcd

    def visualize(self, window_name='Depth Correction', normals=False, colors=None):
        pcd = self.to_point_cloud(colors=colors)
        o3d.visualization.draw_geometries([pcd], window_name=window_name, point_show_normal=normals)
        # def cb():
        #     pcd =
        #     vis.update_geometry(geometry)
        #     vis.poll_events()
        #     vis.update_renderer()
        # o3d.visualization.draw_geometries_with_key_callbacks([pcd], window_name=window_name, {ord('c'): cb})

    @staticmethod
    def concatenate(depth_clouds, dependent=False):
        vps = torch.concat([dc.vps for dc in depth_clouds])
        dirs = torch.concat([dc.dirs for dc in depth_clouds])
        depth = torch.concat([dc.depth for dc in depth_clouds])

        # Dependent fields
        points = None
        cov = None
        normals = None
        inc_angles = None
        eigvals = None
        eigvecs = None
        trace = None

        def all_valid(xs):
            return all([x is not None for x in xs])

        if dependent:
            points = [dc.points for dc in depth_clouds]
            points = torch.concat(points) if all_valid(points) else None
            # TODO: Concatenate neighbors and dist, shift indices as necessary.
            cov = [dc.cov for dc in depth_clouds]
            cov = torch.concat(cov) if all_valid(cov) else None
            normals = [dc.normals for dc in depth_clouds]
            normals = torch.concat(normals) if all_valid(normals) else None
            inc_angles = [dc.inc_angles for dc in depth_clouds]
            inc_angles = torch.concat(inc_angles) if all_valid(inc_angles) else None
            eigvals = [dc.eigvals for dc in depth_clouds]
            eigvals = torch.concat(eigvals) if all_valid(eigvals) else None
            eigvecs = [dc.eigvecs for dc in depth_clouds]
            eigvecs = torch.concat(eigvecs) if all_valid(eigvecs) else None
            trace = [dc.trace for dc in depth_clouds]
            trace = torch.concat(trace) if all_valid(trace) else None

        dc = DepthCloud(vps, dirs, depth,
                        points=points, cov=cov, eigvals=eigvals,
                        eigvecs=eigvecs, trace=trace, normals=normals,
                        inc_angles=inc_angles)

        return dc

    @staticmethod
    def from_points(pts, vps=None):
        """Create depth cloud from points and viewpoints.

        :param pts: Points as ...-by-3 tensor.
        :param vps: Viewpoints as ...-by-3 tensor, or None for zero vector.
        :return:
        """
        if isinstance(pts, np.ndarray):
            pts = torch.tensor(pts)
        assert isinstance(pts, torch.Tensor)

        if vps is None:
            vps = torch.zeros((pts.shape[0], 3))
        elif isinstance(vps, np.ndarray):
            vps = torch.tensor(vps)
        assert isinstance(vps, torch.Tensor)
        # print(pts.shape)
        # print(vps.shape)
        # assert vps.shape == pts.shape or tuple(vps.shape) == (3,)
        assert vps.shape == pts.shape

        dirs = pts - vps
        assert dirs.shape == pts.shape

        depth = dirs.norm(dim=-1, keepdim=True)
        assert depth.shape[0] == pts.shape[0]

        # TODO: Handle invalid points (zero depth).
        # print(dirs.shape)
        # print(depth.shape)
        dirs = dirs / depth
        depth_cloud = DepthCloud(vps, dirs, depth)
        return depth_cloud

    def estimate_normals(self, knn=15):
        pcd = o3d.geometry.PointCloud()
        pts = self.to_points().detach().cpu()
        pcd.points = o3d.utility.Vector3dVector(pts)
        pcd.estimate_normals()
        pcd.normalize_normals()
        pcd.orient_normals_consistent_tangent_plane(k=knn)
        self.normals = torch.as_tensor(pcd.normals, dtype=torch.float64)

    def estimate_incidence_angles(self):
        if self.normals is None:
            self.estimate_normals()
        coss = torch.matmul(self.normals.view(-1, 3), -self.dirs.view(-1, 3).T)[:, 0].unsqueeze(-1)
        self.inc_angles = torch.as_tensor(torch.arccos(coss), dtype=torch.float64)  # shape = (N, 1)

    def to_mesh(self, colors=None):
        if self.normals is None:
            self.estimate_normals()
        if colors is None:
            colors = torch.rand(size=self.normals.shape)
        pcd = o3d.geometry.PointCloud()
        pcd.points = o3d.utility.Vector3dVector(self.to_points().detach().cpu())
        pcd.colors = o3d.utility.Vector3dVector(colors)
        pcd.normals = o3d.utility.Vector3dVector(self.normals.detach().cpu())
        mesh_o3d, _ = \
            o3d.geometry.TriangleMesh.create_from_point_cloud_poisson(pcd, depth=8, width=0, scale=1.1,
                                                                      linear_fit=False)
        # add a cropping step to clean unwanted artifacts
        bbox = pcd.get_axis_aligned_bounding_box()
        mesh_o3d = mesh_o3d.crop(bbox)
        return mesh_o3d

    def to_pytorch3d_mesh(self):  # -> pytorch3d.structures.meshes.Meshes
        mesh_o3d = self.to_mesh()
        # convert to pytorch3d Mesh
        from pytorch3d.structures import Meshes
        from pytorch3d.io import load_obj
        o3d.io.write_triangle_mesh("/tmp/poisson_mesh.obj", mesh_o3d)
        # We read the target 3D model using load_obj
        verts, faces, _ = load_obj("/tmp/poisson_mesh.obj")
        # We construct a Meshes structure for the target mesh
        mesh = Meshes(verts=[verts], faces=[faces.verts_idx])
        return mesh

    def to(self, device=torch.device('cuda:0')):
        if self.depth is not None:
            self.depth = self.depth.to(device)
        if self.dirs is not None:
            self.dirs = self.dirs.to(device)
        if self.vps is not None:
            self.vps = self.vps.to(device)
        if self.normals is not None:
            self.normals = self.normals.to(device)
        if self.inc_angles is not None:
            self.inc_angles = self.inc_angles.to(device)
        return self<|MERGE_RESOLUTION|>--- conflicted
+++ resolved
@@ -279,27 +279,6 @@
             pcd.normals = o3d.utility.Vector3dVector(self.normals.detach().cpu())
 
         if colors is not None:
-<<<<<<< HEAD
-
-            if colors == 'inc_angles':
-                assert self.inc_angles is not None
-                vals = self.inc_angles
-            elif colors == 'loss':
-                assert self.loss is not None
-                vals = self.loss
-            elif colors == 'min_eigval':
-                assert self.eigvals is not None
-                vals = self.eigvals[:, :1]
-            vals = vals.detach().cpu()
-
-            min_val, max_val = torch.quantile(vals, torch.tensor([0., 0.99], dtype=vals.dtype))
-            print('min, max: %.6g, %.6g' % (min_val, max_val))
-            colormap = torch.tensor([[0., 1., 0.], [1., 0., 0.]], dtype=torch.float64)
-            colors = map_colors(vals, colormap, min_value=min_val, max_value=max_val)
-            # print(colors.shape)
-            pcd.colors = o3d.utility.Vector3dVector(colors.detach().numpy())
-            # o3d.visualization.draw_geometries([pcd])
-=======
             # if colors == 'inc_angles':
             #     assert self.inc_angles is not None
             #     vals = self.inc_angles
@@ -317,7 +296,6 @@
             # pcd.colors = o3d.utility.Vector3dVector(colors.detach().numpy())
             # pcd.colors = o3d.utility.Vector3dVector(self.get_colors(colors).detach().numpy())
             pcd.colors = o3d.utility.Vector3dVector(self.get_colors(colors))
->>>>>>> 3f1fd993
 
         return pcd
 
