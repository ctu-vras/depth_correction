from __future__ import absolute_import, division, print_function
from .nearest_neighbors import nearest_neighbors
from .utils import map_colors, timing
import numpy as np
from numpy.lib.recfunctions import structured_to_unstructured
import torch
import open3d as o3d  # used for normals estimation and visualization


__all__ = [
    'DepthCloud'
]


class DepthCloud(object):

    # Fields kept during slicing cloud[index].
    sliced_fields = ['vps', 'dirs', 'depth',
                     'points',
                     'cov', 'eigvals', 'eigvecs', 'normals', 'inc_angles', 'trace',
                     'loss']

    def __init__(self, vps=None, dirs=None, depth=None,
                 points=None, mean=None, cov=None, eigvals=None, eigvecs=None,
                 normals=None, inc_angles=None, trace=None,
                 loss=None):
        """Create depth cloud from viewpoints, directions, and depth.

        Dependent fields are not updated automatically, they can be passed in
        by the caller and/or they can also by manually recomputed.

        :param vps: Viewpoints as ...-by-3 tensor, or None for zero vector.
        :param dirs: Observation directions, ...-by-3 tensor.
        :param depth: Depth map as ...-by-1 tensor.
        """
        if vps is None:
            vps = torch.zeros((1, 3))
        assert isinstance(vps, torch.Tensor)
        assert vps.shape[-1] == 3

        assert isinstance(dirs, torch.Tensor)
        assert dirs.shape[-1] == 3
        assert dirs.shape == vps.shape or vps.shape == (1, 3)

        assert isinstance(depth, torch.Tensor)
        assert depth.shape[-1] == 1
        assert depth.shape[:-1] == dirs.shape[:-1]

        self.vps = torch.as_tensor(vps, dtype=torch.float64)
        self.dirs = torch.as_tensor(dirs, dtype=torch.float64)
        self.depth = torch.as_tensor(depth, dtype=torch.float64)

        # Dependent features
        self.points = points
        # self.update_points()

        # Nearest neighbor graph
        self.neighbors = None
        self.dist = None

        # Neighborhood features
        self.mean = mean
        self.cov = cov
        self.eigvals = eigvals
        self.eigvecs = eigvecs
        self.normals = normals
        self.inc_angles = inc_angles
        self.trace = trace

        self.loss = loss

    def copy(self):
        dc = DepthCloud(vps=self.vps, dirs=self.dirs, depth=self.depth)
        dc.neighbors = self.neighbors
        dc.dist = self.dist
        return dc

    def deepcopy(self):
        # TODO: deepcopy?
        dc = DepthCloud(vps=self.vps, dirs=self.dirs, depth=self.depth,
                        points=self.points, cov=self.cov, eigvals=self.eigvals, eigvecs=self.eigvecs,
                        normals=self.normals, inc_angles=self.inc_angles, trace=self.trace)
        dc.neighbors = self.neighbors
        dc.dist = self.dist
        return dc

    def size(self):
        return self.dirs.shape[0]

    def to_points(self):
        pts = self.vps + self.depth * self.dirs
        return pts

    def update_points(self):
        self.points = self.to_points()

    def transform(self, T):
        assert isinstance(self.vps, torch.Tensor)
        assert isinstance(self.dirs, torch.Tensor)
        assert isinstance(T, torch.Tensor)
        assert T.shape == (4, 4)
        R = T[:3, :3]
        # print('det(R) = ', torch.linalg.det(R))
        t = T[:3, 3:]
        vps = torch.matmul(self.vps, R.transpose(-1, -2)) + t.transpose(-1, -2)
        dirs = torch.matmul(self.dirs, R.transpose(-1, -2))
        dc = DepthCloud(vps, dirs, self.depth)
        return dc

    def __getitem__(self, item):
        # TODO: Allow slicing neighbors etc. (need squeezing).
        kwargs = {}
        for f in DepthCloud.sliced_fields:
            x = getattr(self, f)
            if x is not None:
                kwargs[f] = x[item]
        dc = DepthCloud(**kwargs)
        return dc

    def __add__(self, other):
        return DepthCloud.concatenate([self, other], dependent=True)

    # @timing
    def update_neighbors(self, k=None, r=None):
        assert self.points is not None
        self.dist, self.neighbors = nearest_neighbors(self.points, self.points, k=k, r=r)

    # @timing
    def filter_neighbors_normal_angle(self, max_angle):
        assert isinstance(self.neighbors, (list, np.ndarray))
        assert isinstance(self.dist, (type(None), list, np.ndarray))
        if isinstance(self.neighbors, np.ndarray):
            self.neighbors = list(self.neighbors)
            # print('Neighbors converted to list to allow variable number of items.')
        if isinstance(self.dist, np.ndarray):
            self.dist = list(self.dist)
        assert isinstance(self.neighbors, list)
        assert isinstance(self.normals, torch.Tensor)
        assert isinstance(max_angle, float) and max_angle >= 0.0

        min_cos = np.cos(max_angle)
        n_kept = 0
        n_total = 0

        for i in range(self.size()):
            p = torch.index_select(self.normals, 0, torch.tensor(self.neighbors[i]))
            q = self.normals[i:i + 1]
            cos = (p * q).sum(dim=-1)
            keep = cos >= min_cos
            n_kept += keep.sum().item()
            n_total += keep.numel()
            # self.neighbors[i] = self.neighbors[i][keep]
            # print(type(self.neighbors[i]))
            self.neighbors[i] = [n for n, k in zip(self.neighbors[i], keep) if k]
            assert isinstance(self.neighbors[i], list)
            if self.dist is not None:
                self.dist[i] = self.dist[i][keep]
        print('%i / %i = %.1f %% neighbors kept in average (normals angle <= %.3f).'
              % (n_kept, n_total, 100 * n_kept / n_total, max_angle))

    def neighbor_fun(self, fun):
        assert self.points is not None
        assert self.neighbors is not None
        assert callable(fun)

        empty = torch.zeros((0, 3), device=self.points.device)
        result = []
        for i in range(self.size()):
            if len(self.neighbors[i]) > 0:
                # p = torch.index_select(self.points, 0, torch.as_tensor(self.neighbors[i]))
                if isinstance(self.neighbors, torch.Tensor):
                    nn = self.neighbors[i]
                    nn = nn[nn >= 0]
                else:
                    nn = torch.as_tensor(self.neighbors[i], device=self.points.device)
                p = torch.index_select(self.points, 0, nn)
            else:
                p = empty
            q = self.points[i:i + 1]
            out = fun(p, q)
            result.append(out)

        return result

    # @timing
    def update_mean(self, invalid=0.0):
<<<<<<< HEAD
        invalid = torch.full((3,), invalid)
=======
        invalid = torch.full((1, 3), invalid, device=self.points.device)
>>>>>>> 24d6a22e
        fun = lambda p, q: p.mean(dim=0) if p.shape[0] >= 1 else invalid
        mean = self.neighbor_fun(fun)
        mean = torch.stack(mean)
        self.mean = mean

    # @timing
    def update_cov(self, correction=1, invalid=0.0):
        invalid = torch.full((3, 3), invalid, device=self.points.device)
        fun = lambda p, q: torch.cov(p.transpose(-1, -2), correction=correction) if p.shape[0] >= 2 else invalid
        cov = self.neighbor_fun(fun)
        cov = torch.stack(cov)
        self.cov = cov

    def compute_eigvals(self, invalid=0.0):
        assert self.cov is not None

        # Serial eigvals.
        # invalid = torch.tensor(invalid)
        # for i in range(self.size()):
        #     self.cov[i]
        # fun = lambda cov: torch.linalg.eigvalsh(torch.cov(p.transpose(-1, -2))) if p.shape[0] >= 3 else invalid
        # eigvals = self.cov_fun(fun)
        # eigvals = torch.stack(eigvals)

        # Parallel eigvals.
        # Degenerate cov matrices must be skipped to avoid exception.
        eigvals = torch.full([self.size(), 3], invalid, dtype=self.cov.dtype)
        # eigvals = torch.linalg.eigvalsh(self.cov)
        valid = [i for i, n in enumerate(self.neighbors) if len(n) >= 3]
        eigvals[valid] = torch.linalg.eigvalsh(self.cov[valid])

        return eigvals

    # @timing
    def update_eigvals(self):
        self.eigvals = self.compute_eigvals()

    def compute_eig(self, invalid=0.0):
        assert self.cov is not None

        eigvals = torch.full([self.size(), 3], invalid, dtype=self.cov.dtype, device=self.cov.device)
        eigvecs = torch.full([self.size(), 3, 3], invalid, dtype=self.cov.dtype, device=self.cov.device)
        # Degenerate cov matrices must be skipped to avoid exception.
        # eigvals = torch.linalg.eigvalsh(self.cov)
        valid = [i for i, n in enumerate(self.neighbors) if len(n) >= 3]
        # eigvals[valid] = torch.linalg.eigvalsh(self.cov[valid])
        eigvals[valid], eigvecs[valid] = torch.linalg.eigh(self.cov[valid])

        return eigvals, eigvecs

    # @timing
    def update_eig(self):
        self.eigvals, self.eigvecs = self.compute_eig()

    def orient_normals(self):
        assert isinstance(self.dirs, torch.Tensor)
        assert isinstance(self.normals, torch.Tensor)
        # cos = self.dirs.dot(self.normals)
        cos = (self.dirs * self.normals).sum(dim=-1)
        flip = cos > 0.0
        self.normals[flip] = -self.normals[flip]

    def update_normals(self):
        assert self.eigvecs is not None
        self.normals = self.eigvecs[..., 0]
        self.orient_normals()

    def update_incidence_angles(self):
        assert self.dirs is not None
        assert self.normals is not None
        inc_angles = torch.arccos(-(self.dirs * self.normals).sum(dim=-1)).unsqueeze(-1)
        self.inc_angles = inc_angles

    def update_features(self):
        self.update_mean()
        self.update_cov()
        # self.update_eigvals()
        self.update_eig()
        self.update_normals()
        # Keep incidence angles from the original observations?
        self.update_incidence_angles()

    # @timing
    def update_all(self, k=None, r=None):
        self.update_points()
        self.update_neighbors(k=k, r=r)
        self.update_features()

    def get_colors(self, colors='z'):
        assert (isinstance(colors, torch.Tensor)
                or colors in ('inc_angles', 'loss', 'min_eigval', 'z'))

        if isinstance(colors, torch.Tensor):
            vals = colors
        elif colors == 'inc_angles':
            assert self.inc_angles is not None
            vals = self.inc_angles
        elif colors == 'loss':
            assert self.loss is not None
            vals = self.loss
        elif colors == 'min_eigval':
            assert self.eigvals is not None
            vals = self.eigvals[:, :1]
        elif colors == 'z':
            assert self.points is not None
            vals = self.points[:, 2:]
        else:
            raise ValueError("Something's wrong.")

        assert isinstance(vals, torch.Tensor)
        vals = vals.detach()

        # min_val, max_val = torch.quantile(vals, torch.tensor([0.01, 0.99], dtype=vals.dtype))
        # min_val, max_val = vals.min(), vals.max()
        valid = torch.isfinite(vals)
        # min_val, max_val = vals[valid].min(), vals[valid].max()
        min_val, max_val = torch.quantile(vals[valid], torch.tensor([0.01, 0.99], dtype=vals.dtype))
        print('min, max: %.6g, %.6g' % (min_val, max_val))
        # colormap = torch.tensor([[0., 1., 0.], [1., 0., 0.]], dtype=torch.float64)
        # colors = map_colors(vals, colormap, min_value=min_val, max_value=max_val)
        colors = map_colors(vals, min_value=min_val, max_value=max_val)
        return colors

    def to_point_cloud(self, colors=None):
        if self.points is not None:
            self.update_points()
        pcd = o3d.geometry.PointCloud()
        pcd.points = o3d.utility.Vector3dVector(self.points.detach().cpu())
        if self.normals is not None:
            pcd.normals = o3d.utility.Vector3dVector(self.normals.detach().cpu())

        if colors is not None:
            pcd.colors = o3d.utility.Vector3dVector(self.get_colors(colors))

        return pcd

    def visualize(self, window_name='Depth Correction', normals=False, colors=None):
        pcd = self.to_point_cloud(colors=colors)
        o3d.visualization.draw_geometries([pcd], window_name=window_name, point_show_normal=normals)
        # def cb():
        #     pcd =
        #     vis.update_geometry(geometry)
        #     vis.poll_events()
        #     vis.update_renderer()
        # o3d.visualization.draw_geometries_with_key_callbacks([pcd], window_name=window_name, {ord('c'): cb})

    @staticmethod
    def concatenate(depth_clouds, dependent=False):
        # TODO: Concatenate neighbors and dist, shift indices as necessary.
        fields = DepthCloud.sliced_fields if dependent else ['vps', 'dirs', 'depth']
        kwargs = {}
        for f in fields:
            xs = [getattr(dc, f) for dc in depth_clouds]
            if all([x is not None for x in xs]):
                kwargs[f] = torch.concat(xs)
        dc = DepthCloud(**kwargs)

        return dc

    @staticmethod
    def from_points(pts, vps=None):
        """Create depth cloud from points and viewpoints.

        :param pts: Points as ...-by-3 tensor,
                or structured array with 'x', 'y', 'z', 'vp_x', 'vp_y', 'vp_z' fields.
        :param vps: Viewpoints as ...-by-3 tensor, or None for zero vector.
        :return:
        """
        if pts.dtype.names:
            vps = structured_to_unstructured(pts[['vp_%s' % f for f in 'xyz']])
            pts = structured_to_unstructured(pts[['x', 'y', 'z']])

        if isinstance(pts, np.ndarray):
            pts = torch.tensor(pts)
        assert isinstance(pts, torch.Tensor)

        if vps is None:
            vps = torch.zeros((pts.shape[0], 3))
        elif isinstance(vps, np.ndarray):
            vps = torch.tensor(vps)
        assert isinstance(vps, torch.Tensor)
        # print(pts.shape)
        # print(vps.shape)
        # assert vps.shape == pts.shape or tuple(vps.shape) == (3,)
        assert vps.shape == pts.shape

        dirs = pts - vps
        assert dirs.shape == pts.shape

        depth = dirs.norm(dim=-1, keepdim=True)
        assert depth.shape[0] == pts.shape[0]

        # TODO: Handle invalid points (zero depth).
        # print(dirs.shape)
        # print(depth.shape)
        dirs = dirs / depth
        depth_cloud = DepthCloud(vps, dirs, depth)
        return depth_cloud

    def estimate_normals(self, knn=15):
        pcd = o3d.geometry.PointCloud()
        pts = self.to_points().detach().cpu()
        pcd.points = o3d.utility.Vector3dVector(pts)
        pcd.estimate_normals()
        pcd.normalize_normals()
        pcd.orient_normals_consistent_tangent_plane(k=knn)
        self.normals = torch.as_tensor(pcd.normals, dtype=torch.float64)

    def estimate_incidence_angles(self):
        if self.normals is None:
            self.estimate_normals()
        coss = torch.matmul(self.normals.view(-1, 3), -self.dirs.view(-1, 3).T)[:, 0].unsqueeze(-1)
        self.inc_angles = torch.as_tensor(torch.arccos(coss), dtype=torch.float64)  # shape = (N, 1)

    def to_mesh(self, colors=None):
        if self.normals is None:
            self.estimate_normals()
        if colors is None:
            colors = torch.rand(size=self.normals.shape)
        pcd = o3d.geometry.PointCloud()
        pcd.points = o3d.utility.Vector3dVector(self.to_points().detach().cpu())
        pcd.colors = o3d.utility.Vector3dVector(colors)
        pcd.normals = o3d.utility.Vector3dVector(self.normals.detach().cpu())
        mesh_o3d, _ = \
            o3d.geometry.TriangleMesh.create_from_point_cloud_poisson(pcd, depth=8, width=0, scale=1.1,
                                                                      linear_fit=False)
        # add a cropping step to clean unwanted artifacts
        bbox = pcd.get_axis_aligned_bounding_box()
        mesh_o3d = mesh_o3d.crop(bbox)
        return mesh_o3d

    def to_pytorch3d_mesh(self):  # -> pytorch3d.structures.meshes.Meshes
        mesh_o3d = self.to_mesh()
        # convert to pytorch3d Mesh
        from pytorch3d.structures import Meshes
        from pytorch3d.io import load_obj
        o3d.io.write_triangle_mesh("/tmp/poisson_mesh.obj", mesh_o3d)
        # We read the target 3D model using load_obj
        verts, faces, _ = load_obj("/tmp/poisson_mesh.obj")
        # We construct a Meshes structure for the target mesh
        mesh = Meshes(verts=[verts], faces=[faces.verts_idx])
        return mesh

    def to(self, device=torch.device('cuda:0')):
        for f in DepthCloud.sliced_fields:
            x = getattr(self, f)
            if x is not None:
                x = x.to(device)
                setattr(self, f, x)
        return self

    def cpu(self):
        return self.to(torch.device('cpu'))

    def gpu(self):
        return self.to(torch.device('cuda:0'))<|MERGE_RESOLUTION|>--- conflicted
+++ resolved
@@ -184,11 +184,7 @@
 
     # @timing
     def update_mean(self, invalid=0.0):
-<<<<<<< HEAD
-        invalid = torch.full((3,), invalid)
-=======
         invalid = torch.full((1, 3), invalid, device=self.points.device)
->>>>>>> 24d6a22e
         fun = lambda p, q: p.mean(dim=0) if p.shape[0] >= 1 else invalid
         mean = self.neighbor_fun(fun)
         mean = torch.stack(mean)
