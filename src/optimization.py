from __future__ import absolute_import, division, print_function
import torch
from timeit import default_timer as timer
from data.asl_laser import Dataset, dataset_names
from depth_correction.depth_cloud import DepthCloud
from depth_correction.filters import filter_grid
from depth_correction.loss import min_eigval_loss
from depth_correction.model import Linear, Polynomial


def construct_corrected_global_map(ds: Dataset,
                                   model: (Linear, Polynomial),
                                   k_nn=None, r_nn=None) -> DepthCloud:
    assert k_nn or r_nn
    clouds = []
    poses = []
    sample_k = 10
    device = model.device
    for id in ds.ids[::sample_k]:
        t = timer()
        cloud = ds.local_cloud(id)
        pose = torch.tensor(ds.cloud_pose(id))
        dc = DepthCloud.from_points(cloud)
        print('%i points read from dataset %s, cloud %i (%.3f s).'
              % (dc.size(), ds.name, id, timer() - t))

        t = timer()
        grid_res = 0.05
        dc = filter_grid(dc, grid_res, keep='last')
        print('%i points kept by grid filter with res. %.2f m (%.3f s).'
              % (dc.size(), grid_res, timer() - t))

        t = timer()
        pose = pose.to(device)
        dc = dc.to(device)
        print('Moving DepthCloud to device (%.3f s).'
              % (timer() - t))

        dc = dc.transform(pose)
        dc.update_all(k=k_nn, r=r_nn)
        dc = model(dc)
        # dc.visualize(colors='inc_angles')
        # dc.visualize(colors='min_eigval')

        clouds.append(dc)
        poses.append(pose)

    combined = DepthCloud.concatenate(clouds, True)
    return combined


def main():
    print('Loading the dataset...')
    ds = Dataset(dataset_names[1], preload_csv_files=False)
    # device = torch.device('cuda:0' if torch.cuda.is_available() else 'cpu')
    device = torch.device('cuda')

    model = Polynomial(p0=0.0, p1=0.0, device=device)
    # model = Linear(w0=1.0, w1=0.0, b=0.0, device=device)

    # Initialize optimizer
    optimizer = torch.optim.Adam(model.parameters(), lr=0.01)

    Niter = 100
    plot_period = 20
    r_nn = 0.15
    k_nn = 10

    for i in range(Niter):
        optimizer.zero_grad()

        # TODO: run everything on GPU
        combined = construct_corrected_global_map(ds, model, k_nn, r_nn)  # model is passed to correct local maps
        # combined = model(combined)
        # combined.update_all(r=r_nn, k=k_nn)

<<<<<<< HEAD
        loss, loss_dc = min_eigval_loss(combined, r=r_nn, k=k_nn, offset=True, bounds=(0.0, 0.05 ** 2))
=======
        loss, loss_dc = min_eigval_loss(combined, r=0.15, offset=True, updated_eigval_bounds=(0.0, 0.05 ** 2))
>>>>>>> 3f1fd993
        print('Loss:', loss.item())

        if i % plot_period == 0:
            combined.visualize(colors='inc_angles')
            combined.visualize(colors='min_eigval')
            loss_dc.visualize(colors='loss')

        # Optimization step
        loss.backward()
        optimizer.step()


if __name__ == '__main__':
    main()<|MERGE_RESOLUTION|>--- conflicted
+++ resolved
@@ -74,11 +74,7 @@
         # combined = model(combined)
         # combined.update_all(r=r_nn, k=k_nn)
 
-<<<<<<< HEAD
-        loss, loss_dc = min_eigval_loss(combined, r=r_nn, k=k_nn, offset=True, bounds=(0.0, 0.05 ** 2))
-=======
-        loss, loss_dc = min_eigval_loss(combined, r=0.15, offset=True, updated_eigval_bounds=(0.0, 0.05 ** 2))
->>>>>>> 3f1fd993
+        loss, loss_dc = min_eigval_loss(combined, r=r_nn, k=k_nn, offset=True, updated_eigval_bounds=(0.0, 0.05 ** 2))
         print('Loss:', loss.item())
 
         if i % plot_period == 0:
